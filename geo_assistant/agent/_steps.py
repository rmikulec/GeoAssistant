import uuid
from enum import Enum
from typing import Type, Self, Literal, Optional, Union
from pydantic import BaseModel, Field, create_model
from pydantic.json_schema import SkipJsonSchema
from sqlalchemy import Engine, text

from geo_assistant.logging import get_logger

from geo_assistant.config import Configuration
from geo_assistant.agent._sql_exec import execute_template_sql
from geo_assistant.agent.report import MapLayerCreated, TableCreated
from geo_assistant.agent._filter import SQLFilters, _FilterItem
from geo_assistant.agent._aggregator import SQLAggregators, _Aggregator

logger = get_logger(__name__)

DynamicField = Type[str]


GeometryType = Literal[
    "Point",
    "MultiPoint",
    "LineString",
    "MultiLineString",
    "Polygon",
    "MultiPolygon",
    "GeometryCollection",
    "Geometry"
]


class _SourceTable(BaseModel):
    output_table_idx: Optional[int] = Field(description="If using the output of a previous step, supply the index here")
    source_table: Optional[str] = Field(description="The name of the source table to pull data from")

    @classmethod
    def _build_model(cls, tables_enum: type[Enum]):
        return create_model(
            cls.__name__.removeprefix('_'),
            __base__=cls,
            source_table=(tables_enum, Field(description="The name of the source table to pull data from"))
        )


class _GISAnalysisStep(BaseModel):
    id_: SkipJsonSchema[str] = Field(default_factory=lambda: str(uuid.uuid4()))
    name: str = Field(description="A descriptive name for the step")
    reasoning: str = Field(description="Description of what the step does, and why it is needed")
    
    @classmethod
    def _build_step_model(cls, fields_enum: type[Enum], tables_enum: type[Enum]) -> Type[Self]:
        """
        Return a new subclass of this model where every
        field annotated as DynamicField is replaced by Literal[options].
        """

        # find all the DynamicField markers and replace them
        dynamic_fields = {
            field_name: fields_enum
            for field_name, field_info in cls.model_fields.items()
            if field_info.annotation == DynamicField
        }
        dynamic_list_fields = {
            field_name: list[fields_enum]
            for field_name, field_info in cls.model_fields.items()
            if field_info.annotation == list[DynamicField]
        }
        table_fields = {
            field_name: field_info.annotation._build_model(tables_enum)
            for field_name, field_info in cls.model_fields.items()
            if field_info.annotation == _SourceTable
        }
        
        # give it a distinct name so Pydantic can differentiate
        return create_model(
            cls.__name__.removeprefix('_'),
            __base__=cls,
            **(dynamic_fields | dynamic_list_fields | table_fields)
        )
    

class _ReportingStep(_GISAnalysisStep):
    
    def export(self):
        pass


class _SQLStep(_GISAnalysisStep):
    _type: Literal["base"] = "base"
    _is_intermediate: bool = False
    output_table: str = Field(..., description="Name of table being created")

    def _get_geometry_type(
        self,
        engine: Engine,
        geometry_column: str = Configuration.geometry_column,
    ) -> None:
        """
        Scans the specified table for existing geometry subtypes, selects an
        appropriate Multi* typmod (or GeometryCollection), and normalizes the
        geometry column so that all rows share the same type and SRID.

        Parameters:
        - engine: SQLAlchemy Engine connected to your PostGIS database
        - table: Full table name, e.g. 'schema.table' or 'table'
        - geometry_column: Name of the geometry column to normalize
        - srid: Target SRID (default: 3857 for Web Mercator)
        """
        tables = []
        for name, f in self.__class__.model_fields.items():
            if issubclass(f.annotation, _SourceTable):
                tables.append(getattr(self, name))

        def choose_typmod(types: set[str]) -> str:
            poly = {'POLYGON', 'MULTIPOLYGON'}
            line = {'LINESTRING', 'MULTILINESTRING'}
            point = {'POINT', 'MULTIPOINT'}
            if types <= poly:
                return 'MultiPolygon'
            if types <= line:
                return 'MultiLineString'
            if types <= point:
                return 'MultiPoint'
            return 'GeometryCollection'

        with engine.begin() as conn:
            # 1) Gather distinct geometry types
            results = [
                conn.execute(
                    text(f"SELECT DISTINCT GeometryType({geometry_column}) FROM {table}")
                )
                for table in tables
            ]
            geom_types = {row[0] for result in results for row in result}
            # 2) Choose the target typmod
            return choose_typmod(geom_types)


    def _execute(self, engine: Engine, schema: str, output_tables: list[str]) -> TableCreated:
        geometry_type = self._get_geometry_type(engine)

        
        exclude_args = ['select', '_type', '_is_intermediate']
        other_args = self.model_dump(exclude=exclude_args)
        execute_template_sql(
            engine=engine,
            template_name=self._type,
            geometry_column=Configuration.geometry_column,
            srid=3857,
            gtype=geometry_type,
            schema=schema,
            **other_args
        )

        return TableCreated(
            name=self.name,
            reason=self.reasoning,
            table=self.output_table,
            is_intermediate=True
        )

    def _drop(self, engine: Engine) -> None:
        """
        Drop a table if it exists.

        :param engine: SQLAlchemy Engine connected to your PostGIS database.
        :param table_name: Name of the table to drop (no schema).
        :param schema: Schema where the table lives (defaults to 'public').
        """
        execute_template_sql(
            engine=engine,
            template_name="drop",
            output_tables=[self.output_table]
        )

    


class _FilterStep(_SQLStep):
    _type: Literal['filter'] = "filter"
    select: list[DynamicField]
    source_table: _SourceTable
    filters: list[_FilterItem]

    @classmethod
    def _build_step_model(cls, fields_enum: type[Enum], tables_enum: type[Enum]) -> Type[Self]:
        cls = super()._build_step_model(fields_enum=fields_enum, tables_enum=tables_enum)
        dynamic_filters = [
            filter_._build_filter(fields_enum=fields_enum)
            for filter_ in SQLFilters
        ]
        filters_union = list[Union[tuple(dynamic_filters)]]
        return create_model(
            cls.__name__.removeprefix('_'),
            __base__=cls,
            filters=(filters_union, ...)
        )
    
    def _execute(self, engine: Engine, schema: str, output_tables: list[str]):
        for f in self.filters:
            # single‐value filters
            if hasattr(f, "value") and isinstance(f.value, str):
                f.value = f"'{f.value}'"

            # list‐value filters (IN / NOT IN)
            if hasattr(f, "value_list"):
                f.value_list = [
                    f"'{v}'" if isinstance(v, str) else v
                    for v in f.value_list
                ]

            # BETWEEN filters
            if hasattr(f, "lower") and isinstance(f.lower, str):
                f.lower = f"'{f.lower}'"
            if hasattr(f, "upper") and isinstance(f.upper, str):
                f.upper = f"'{f.upper}'"

        return super()._execute(engine, schema, output_tables)

class _MergeStep(_SQLStep):
    _type: SkipJsonSchema[Literal['merge']] = "merge"
    left_select: list[DynamicField]
    right_select: list[DynamicField]
    left_table: _SourceTable
    right_table: _SourceTable
    spatial_predicate: Literal['intersects','contains','within','dwithin'] = Field(
        ..., description="ST_<predicate> or DWithin"
    )
    output_geometry_type: GeometryType = Field(description="The geometry type after the spatial join. Choose carefull based on left, right table types as well as the spatial predicate")
    distance: Optional[float] = Field(
        None,
        description="Buffer distance (only for dwithin)"
    )
    keep_geometry: Literal['left','right'] = Field(
        'left',
        description="Which geometry column to keep in the output"
    )


class _AggregateStep(_SQLStep):
    _type: SkipJsonSchema[Literal['aggregate']] = "aggregate"
    select: list[DynamicField]
    source_table: _SourceTable
    aggregators: list[_Aggregator] = Field(..., description="List of ways to aggregate columns")
    spatial_aggregator: Optional[Literal[
    'COLLECT',      # ST_Collect
    'UNION',        # ST_Union
    'CENTROID',     # ST_Centroid
    'EXTENT',       # ST_Extent
    'ENVELOPE',     # ST_Envelope
    'CONVEXHULL'    # ST_ConvexHull
]] = Field(default=None, description="List of ways to aggregate geometries")
    group_by: list[DynamicField] = Field(..., description="List of columns to GROUP BY")
    output_table: str = Field(..., description="Name of the aggregated table")

    @classmethod
    def _build_step_model(cls, fields_enum: type[Enum], tables_enum: type[Enum]) -> Type[Self]:
        cls = super()._build_step_model(fields_enum=fields_enum, tables_enum=tables_enum)
        dynamic_aggregators = [
            agg_._build_aggregator(fields_enum=fields_enum)
            for agg_ in SQLAggregators
        ]
        
        agg_union = list[Union[tuple(dynamic_aggregators)]]
        return create_model(
            cls.__name__.removeprefix('_'),
            __base__=cls,
            aggregators=(agg_union, Field(..., description="List of ways to aggregate columns")),
        )


class _BufferStep(_SQLStep):
    _type: SkipJsonSchema[Literal['buffer']] = "buffer"
    source_table: _SourceTable
    buffer_distance: float = Field(..., description="Distance to buffer")
    buffer_unit: Literal['meters','kilometers'] = Field(
        'meters',
        description="Unit for the buffer distance. MUST be greater than 1. A buffer of 0 will result in an empty polygon"
    )


class _AddMapLayer(_ReportingStep):
    _type: SkipJsonSchema[Literal["addLayer"]] = "addLayer"
    source_table: _SourceTable
    layer_id: str = Field(description="The id of the new map layer")
    color: str = Field(description="Hex value of the color of the geometries")


    def export(self) -> MapLayerCreated:
        return MapLayerCreated(
            name=self.name,
            layer_id=self.layer_id,
            reason=self.reasoning,
            source_table=self.source_table,
            color=self.color
<<<<<<< HEAD
=======
        )


class _GISAnalysis(BaseModel):
    name: str = Field(description="Snake case name of the analysis")
    steps: list[_GISAnalysisStep]
    #Private variables to not be exposed by pydantic, but used for running the analysis
    _tables_created: SkipJsonSchema[list[str]] = []

    @classmethod
    def build_model(cls, steps: list[Type[_SQLStep]], fields: list[str], tables: list[str]) -> Type["_GISAnalysis"]:
        """
        Returns a new GISAnalysis subclass where each of the step models
        (AggregateStep, MergeStep) has had its DynamicField replaced.
        """
        fields_enum = make_enum(*fields)
        tables_enum = make_enum(*tables)
        # generate dynamic versions of each SQLStep subclass
        dynamic_steps = [
            step_model._build_step_model(fields_enum=fields_enum, tables_enum=tables_enum)
            for step_model in steps
        ]
        # build Union[DynAgg, DynMerge]
        StepUnion = Union[tuple(dynamic_steps)]  # type: ignore[misc]

        # override only the 'steps' field
        return create_model(
            cls.__name__.removeprefix('_'),
            __base__=cls,
            steps=(list[StepUnion], ...)
        )
    

    @property
    def output_tables(self) -> list[str]:
        """
        List of all the tables that are / will be created when executing analysis
        """
        return [
            step.output_table
            for step in self.steps
            if issubclass(step.__class__, _SQLStep)
        ]
    
    @property
    def sql_steps(self) -> list[_SQLStep]:
        return [
            step
            for step in self.steps
            if issubclass(step.__class__, _SQLStep)
        ]
    
    @property
    def reporting_steps(self) -> list[_ReportingStep]:
        return [
            step
            for step in self.steps
            if issubclass(step.__class__, _ReportingStep)
        ]

    @model_validator(mode="after")
    def _fill_in_source_tables(self):
        """
        Validator updates *any* field in *any* step that is a source table to have a string value,
            in the form of {schema}.{table}
        """
        for step in self.steps:
            for field, info in step.__class__.model_fields.items():
                if issubclass(info.annotation, _SourceTable):
                    value: _SourceTable = getattr(step, field)
                    if value.output_table_idx:
                        new_value = f"{self.name}.{self.output_tables[value.output_table_idx]}"
                    else:
                        new_value = f"{Configuration.db_base_schema}.{value.source_table.value}"
                    setattr(step, field, new_value)
        return self

    def execute(self, engine: Engine) -> GISReport:
        with engine.begin() as conn:
            sql = text(
                (
                    f"CREATE SCHEMA IF NOT EXISTS {self.name} AUTHORIZATION pg_database_owner;"
                    f"GRANT USAGE ON SCHEMA {self.name} TO pg_database_owner;"
                )
            )
            conn.execute(sql)

        items = []

        for step in self.steps:
            logger.info(f"Running {step.name}")
            logger.debug(step.reasoning)

            if isinstance(step, _SQLStep):
                items.append(step._execute(engine, self.name, self.output_tables))
            elif isinstance(step, _AddMapLayer):
                items.append(step.export())
            
        return GISReport(
            items=items
>>>>>>> b6bffb3d
        )<|MERGE_RESOLUTION|>--- conflicted
+++ resolved
@@ -294,107 +294,4 @@
             reason=self.reasoning,
             source_table=self.source_table,
             color=self.color
-<<<<<<< HEAD
-=======
-        )
-
-
-class _GISAnalysis(BaseModel):
-    name: str = Field(description="Snake case name of the analysis")
-    steps: list[_GISAnalysisStep]
-    #Private variables to not be exposed by pydantic, but used for running the analysis
-    _tables_created: SkipJsonSchema[list[str]] = []
-
-    @classmethod
-    def build_model(cls, steps: list[Type[_SQLStep]], fields: list[str], tables: list[str]) -> Type["_GISAnalysis"]:
-        """
-        Returns a new GISAnalysis subclass where each of the step models
-        (AggregateStep, MergeStep) has had its DynamicField replaced.
-        """
-        fields_enum = make_enum(*fields)
-        tables_enum = make_enum(*tables)
-        # generate dynamic versions of each SQLStep subclass
-        dynamic_steps = [
-            step_model._build_step_model(fields_enum=fields_enum, tables_enum=tables_enum)
-            for step_model in steps
-        ]
-        # build Union[DynAgg, DynMerge]
-        StepUnion = Union[tuple(dynamic_steps)]  # type: ignore[misc]
-
-        # override only the 'steps' field
-        return create_model(
-            cls.__name__.removeprefix('_'),
-            __base__=cls,
-            steps=(list[StepUnion], ...)
-        )
-    
-
-    @property
-    def output_tables(self) -> list[str]:
-        """
-        List of all the tables that are / will be created when executing analysis
-        """
-        return [
-            step.output_table
-            for step in self.steps
-            if issubclass(step.__class__, _SQLStep)
-        ]
-    
-    @property
-    def sql_steps(self) -> list[_SQLStep]:
-        return [
-            step
-            for step in self.steps
-            if issubclass(step.__class__, _SQLStep)
-        ]
-    
-    @property
-    def reporting_steps(self) -> list[_ReportingStep]:
-        return [
-            step
-            for step in self.steps
-            if issubclass(step.__class__, _ReportingStep)
-        ]
-
-    @model_validator(mode="after")
-    def _fill_in_source_tables(self):
-        """
-        Validator updates *any* field in *any* step that is a source table to have a string value,
-            in the form of {schema}.{table}
-        """
-        for step in self.steps:
-            for field, info in step.__class__.model_fields.items():
-                if issubclass(info.annotation, _SourceTable):
-                    value: _SourceTable = getattr(step, field)
-                    if value.output_table_idx:
-                        new_value = f"{self.name}.{self.output_tables[value.output_table_idx]}"
-                    else:
-                        new_value = f"{Configuration.db_base_schema}.{value.source_table.value}"
-                    setattr(step, field, new_value)
-        return self
-
-    def execute(self, engine: Engine) -> GISReport:
-        with engine.begin() as conn:
-            sql = text(
-                (
-                    f"CREATE SCHEMA IF NOT EXISTS {self.name} AUTHORIZATION pg_database_owner;"
-                    f"GRANT USAGE ON SCHEMA {self.name} TO pg_database_owner;"
-                )
-            )
-            conn.execute(sql)
-
-        items = []
-
-        for step in self.steps:
-            logger.info(f"Running {step.name}")
-            logger.debug(step.reasoning)
-
-            if isinstance(step, _SQLStep):
-                items.append(step._execute(engine, self.name, self.output_tables))
-            elif isinstance(step, _AddMapLayer):
-                items.append(step.export())
-            
-        return GISReport(
-            items=items
->>>>>>> b6bffb3d
         )