from dotenv import load_dotenv
load_dotenv()

from geo_assistant.logging import get_logger
import pathlib
import openai
import json

from openai.types.responses import ParsedResponse
from typing import Callable, Any
from jinja2 import Template
from sqlalchemy import Engine, text

from geo_assistant.handlers import MapHandler, DataHandler, GeoFilter
from geo_assistant.agent.report import TableCreated, MapLayerCreated
from geo_assistant.table_registry import TableRegistry
from geo_assistant.doc_stores import FieldDefinitionStore, SupplementalInfoStore
from geo_assistant import tools
from geo_assistant.config import Configuration

from geo_assistant.agent.analysis import _GISAnalysis
from geo_assistant.agent._steps import _AggregateStep, _FilterStep, _MergeStep, _BufferStep, _AddMapLayer


logger = get_logger(__name__)

GEO_AGENT_SYSTEM_MESSAGE = """
You are a geo-assistant who is an expert at making maps in GIS software. You will be given access
to a large dataset of GeoJSON data, and you are tasked to keep the map in a state that best reflects
the conversation with the user.

To do so, you will be given access to the following tools:
  - add_map_layer: You can add a new layer to the map, with the filters and color of your choosing
  - remove_map_layer: You can remove a layer when it is no longer applicable to the conversation
  - reset_map: You can reset the map to have 0 layers and start over

Here is the current status of the map:
{map_status}

Here is any other relevant information:
{supplement_information}
"""


class GeoAgent:
    """
    OpenAI powered agent to filter parcels and answer user questions

    Methods:
        - chat(user_message: str, field_defs: list[dict]): Function used to 'chat' with the
            GeoAgent. To use, must pass a user-message and a list of field definitions. Chat will
            then use OpenAI SDK to select proper filters (based on the field definitions) and
            answer the user in a conversational way
    """

    def __init__(
        self, 
        engine: Engine,
        map_handler: MapHandler,
        data_handler: DataHandler,
        field_store: FieldDefinitionStore = None,
        info_store: SupplementalInfoStore = None,
        model: str = Configuration.inference_model,
        use_smart_search: bool = True
    ):
        self.model: str = model
        self.engine: Engine = engine
        self.use_smart_search: bool = use_smart_search
        self.map_handler: MapHandler = map_handler
        self.data_handler: DataHandler = data_handler
        self.client: openai.AsyncOpenAI = openai.AsyncOpenAI(api_key=pathlib.Path("./openai.key").read_text())
        self.registry: TableRegistry = TableRegistry.load_from_tileserv(self.engine)

        if field_store is None:
            self.field_store = FieldDefinitionStore(version=Configuration.field_def_store_version)
        else:
            self.field_store = field_store
        
        if info_store is None:
            self.info_store = SupplementalInfoStore(version=Configuration.info_store_version)
        else:
            self.info_store = info_store

        self.messages = [
            {'role': 'developer', 'content': GEO_AGENT_SYSTEM_MESSAGE.format(
                    map_status="Graph not updated yet.",
                    supplement_information=""
                )    
            }
        ]

        self.tools: dict[str, Callable[..., Any]] = {
            "add_map_layer":    self.map_handler._add_map_layer,
            "remove_map_layer": self.map_handler._remove_map_layer,
            "reset_map":        self.map_handler._reset_map,
            "run_analysis":     self.run_analysis
        }


    @property
    def conversation(self):
        conversation_str = ""
        for message in self.messages:
            if not isinstance(message, dict):
                # This will skip any tool messages
                continue
            if message.get('role', None) == 'assistant':
                conversation_str+=f"\n GeoAssist: {message['content']}"
            elif message.get('role', None) == 'user':
                conversation_str+=f"\n User: {message['content']}"
        return conversation_str
    

    def _update_dev_message(self):
        self.messages[0] = {'role': 'developer', 'content': GEO_AGENT_SYSTEM_MESSAGE.format(
                map_status=json.dumps(self.map_handler.status,indent=2),
                supplement_information=""
            )    
        }
    

    async def _get_field_defs(self, message: str, context: str = None, k: int = 5):
        conversation = self.conversation + f"\n User: {message}"
        if self.use_smart_search:
            field_defs = await self.field_store.smart_query(
                message,
                conversation=conversation,
                context=context,
                k=k
            )
        else:
            field_defs = await self.field_store.query(message, k=k)
        return field_defs

    async def chat(self, user_message: str) -> str:
        """
        Function used to 'chat' with the
            GeoAgent. To use, must pass a user-message and a list of field definitions. Chat will
            then use OpenAI SDK to select proper filters (based on the field definitions) and
            answer the user in a conversational way

        Args:
            user_message(str): The message inputed by the user
            field_defs(list[dict]): Field Definitions that can be used to filter the GeoDataframe
                These can be obtained by querying the "FieldDefinitionStore"
        Returns:
            str: The message generated by the LLM to return to the user
        """
        self.messages.append({'role': 'user', 'content': user_message})
        logger.debug(f"User message: {user_message}")

        context_search = await self.info_store.query(user_message, k=3)
        context = "\n".join([result['markdown'] for result in context_search])
        field_defs = await self._get_field_defs(user_message, context)
        tables = list(self.map_handler._tileserv_index.keys())

        tool_defs = [
            tools._build_add_layer_def(
                tables=tables,
                field_defs=field_defs
            ),
            tools._build_remove_layer_def(self.map_handler),
            tools._build_reset_def(),
            tools._build_run_analysis()
        ]

        res = await self.client.responses.create(
            model=self.model,
            input=self.messages,
            tools=tool_defs
        )

        made_tool_calls = False
        for tool_call in res.output:
            self.messages.append(tool_call)
            if tool_call.type != "function_call":
                continue

            made_tool_calls = True
            kwargs = json.loads(tool_call.arguments)

            logger.debug(f"Calling {tool_call.name} with kwargs: {kwargs}")


            if tool_call.name == "add_map_layer":   
                # Extract filters from the kwargs
                filter_names = [
                    name
                    for name in kwargs.keys()
                    if name not in ['layer_id', 'color', 'style', 'table']
                ]
                filters = []
                for filter_name in filter_names:
                    filter_details = kwargs.pop(filter_name)
                    filters.append(GeoFilter(
                        field=filter_name,
                        value=filter_details['value'],
                        op=filter_details['operator'],
                        table="public."+self.field_store.get_docs_by_kv(key='name', value=filter_name)[0]['table']
                    ))
            
                # Run the function with the new filter arg injected
                try:
                    kwargs['filters'] = filters
                    self.tools['add_map_layer'](**kwargs)
                    # This tool has a custom response to handle how many parcels were selected
                    tool_response = f"{self.data_handler.filter_count(filters)} parcels found"
                except Exception as e:
                    tool_response = f"Tool call: {tool_call.name} failed, raised: {str(e)}"
            elif tool_call.name == "run_analysis":
                tool_response = await self.run_analysis(**kwargs)
            else:
                try:
                    tool_response = self.tools[tool_call.name](**kwargs)
                except Exception as e:
                    tool_response = f"Tool call: {tool_call.name} failed, raised: {str(e)}"
            logger.debug(f"Tool Response: {tool_response}")
            self._update_dev_message()
            self.messages.append({
                "type": "function_call_output",
                "call_id": tool_call.call_id,
                "output": tool_response
            })
    
        if made_tool_calls:
            res = await self.client.responses.create(
                model=self.model,
                input=self.messages,
            )
        
        ai_message = res.output_text
        logger.debug(f"LLM reply: {ai_message}")
        self.messages.append({'role': 'assistant', 'content': ai_message})
        return ai_message
    

    async def run_analysis(self, query: str):
        """
        Runs an analysis given a user message. This is a more time consuming process than 'chat',
        as it forces the agent to *think* and plan steps, then executes sql to create tables for
        the analysis

        Args:
            - query(str): Text descibing what the analysis should accomplish
        """
        logger.info(f"Running analysis for query: {query}")
        # Setup the system message template
        system_message_template = Template(source=pathlib.Path("./geo_assistant/agent/system_message.j2").read_text())
        # Query for relevant fields
        fields = await self.field_store.query(query, k=15)
        fields = self.registry.verify_fields(fields)
        field_names = [field['name'] for field in fields]
        # Query registry for all tables that make up the set of fields
        tables = self.registry[('schema', Configuration.db_base_schema), ('fields', field_names)]
        logger.debug(f"Tables: {tables}")
        # Create a new Analysis Model with those fields as Enums (This forces the model to only
        #   use valid fields)
        DynGISModel = _GISAnalysis.build_model(
            steps=[_AggregateStep, _MergeStep, _BufferStep, _FilterStep, _AddMapLayer],
            fields=field_names,
            tables=[table.name for table in tables]
        )
        # Query for relative info
        context = await self.info_store.query(query, k=10)
        # Generate the system message
        system_message = system_message_template.render(
            field_definitions=fields,
            context_info=context,
            tables=tables
        )
        logger.debug(system_message)
        
        # Hit openai to generate a step-by-step plan for the analysis
        res: ParsedResponse[_GISAnalysis] = openai.Client(api_key=Configuration.openai_key).responses.parse(
            input=[
                {'role': 'system', 'content': system_message},
                {'role': 'user', 'content': query}
            ],
            model="o4-mini",
            reasoning={
                "effort":"high",
            },
            text_format=DynGISModel
        )
        analysis = res.output_parsed
        logger.debug(analysis.model_dump_json(indent=2))
        # Run through the steps, executing each query
        logger.debug(f"Steps: {[step.name for step in analysis.steps]}")

        try:
            # Execute and gather the report
            report = analysis.execute(self.engine)
            # Perform any actions required based on the report
            for item in report.items:
                if isinstance(item, TableCreated):
                    table = self.registry.register(
                        name=item.table,
                        engine=self.engine
                    )
                    table._postprocess(self.engine)
                elif isinstance(item, MapLayerCreated):
                    self.map_handler._add_map_layer(
                        table=item.source_table,
                        layer_id=item.layer_id,
                        color=item.color
                    )
                else:
<<<<<<< HEAD
                    print(f"Report item type {type(item)} handler not implemented")
=======
                    logger.warning(
                        f"Report item type {type(item)} handler not implemented"
                    )
        except Exception as e:
            raise e
>>>>>>> b6bffb3d
        finally:
            # No matter what, drop all the tables but the last possible
            if len(analysis.output_tables) > 1:
                tables_to_drop = analysis.output_tables[: (len(analysis._tables_created) - 1)]
                logger.debug(f"Dropping tables: {tables_to_drop}")
                """
                execute_template_sql(
                    engine=self.engine,
                    template_name="drop",
                    output_tables=tables_to_drop
                )
                """
                
        return (
            f"GIS Analysis complete."
            f"Report description:"
            f"{report.model_dump_json(indent=2)}"
        )<|MERGE_RESOLUTION|>--- conflicted
+++ resolved
@@ -305,15 +305,9 @@
                         color=item.color
                     )
                 else:
-<<<<<<< HEAD
-                    print(f"Report item type {type(item)} handler not implemented")
-=======
                     logger.warning(
                         f"Report item type {type(item)} handler not implemented"
                     )
-        except Exception as e:
-            raise e
->>>>>>> b6bffb3d
         finally:
             # No matter what, drop all the tables but the last possible
             if len(analysis.output_tables) > 1:
